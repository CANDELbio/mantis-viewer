import { observable, action, when } from 'mobx'
import * as fs from 'fs'
import * as path from 'path'

import { SettingStore } from '../stores/SettingStore'
import { PreferencesStore } from './PreferencesStore'
import { GraphSelectionPrefix } from '../definitions/UIDefinitions'
import { ImageSetStore } from './ImageSetStore'
import {
    exportMarkerIntensities,
    exportToFCS,
    exportPopulationsToFCS,
    parseActivePopulationCSV,
    parseProjectPopulationCSV,
    parseActivePopulationsJSON,
    writeToJSON,
    writeToCSV,
    parseCellDataCSV,
} from '../lib/IO'
import { PlotStatistic } from '../definitions/UIDefinitions'
import { Db } from '../lib/Db'

export class ProjectStore {
    public appVersion: string

    @observable public projectPath: string | null
    @observable public imageSetPaths: string[]
    @observable public imageSets: Record<string, ImageSetStore>
    @observable public nullImageSet: ImageSetStore
    @observable public lastActiveImageSetPath: string | null
    @observable public activeImageSetPath: string | null

    @observable.ref public activeImageSetStore: ImageSetStore

    @observable.ref public settingStore: SettingStore
    @observable.ref public preferencesStore: PreferencesStore

    // The width and height of the main window.
    @observable public windowWidth: number | null
    @observable public windowHeight: number | null
    // Whether or not the scatter plot is in the main window
    @observable public plotInMainWindow: boolean

    // Message to be shown if there is an error.
    // Setting this to a string will cause the string to be displayed in a dialog
    // The render thread will set this back to null once displayed.
    @observable public errorMessage: string | null

    // Message to be shown if the user is being prompted to delete the active image set.
    @observable public removeMessage: string | null

    // Gets set to true when the user requests to clear segmentation so that we can ask to confirm.
    @observable public clearSegmentationRequested: boolean

    // An array to keep track of the imageSets that have been recently used/
    // Used to clear old image sets to clean up memory.
    @observable public imageSetHistory: string[]

    // Used to track progress when exporting FCS/Stats for whole project
    @observable.ref public numToExport: number
    @observable.ref public numExported: number

    public constructor(appVersion: string) {
        this.appVersion = appVersion
        this.initialize()
    }

    @action public initialize = (): void => {
        this.plotInMainWindow = true
        // First ones never get used, but here so that we don't have to use a bunch of null checks.
        // These will never be null once an image is loaded.
        // Maybe better way to accomplish this?
        this.nullImageSet = new ImageSetStore(this)
        this.activeImageSetStore = this.nullImageSet

        this.clearSegmentationRequested = false
        this.preferencesStore = new PreferencesStore()
        this.settingStore = new SettingStore(this)
        this.imageSetHistory = []
        this.numToExport = 0
        this.numExported = 0
        this.initializeImageSets()
    }

    @action public initializeImageSets = (): void => {
        this.imageSetPaths = []
        this.imageSets = {}

        this.projectPath = null
        this.activeImageSetPath = null
        this.lastActiveImageSetPath = null

        this.settingStore.initialize()
    }

    // Set the imageSetPaths and initialize all the stores with empty stores.
    @action public initializeImageSetStores = (imageSetPaths: string[]): void => {
        this.imageSetPaths = imageSetPaths
        for (const dirName of imageSetPaths) {
            this.imageSets[dirName] = new ImageSetStore(this)
        }
    }

    @action public openImageSet = (dirName: string): void => {
        // Clear out old image sets
        this.initializeImageSets()
        this.initializeImageSetStores([dirName])
        this.settingStore.setBasePath(dirName)
        this.setActiveImageSet(dirName)
    }

    @action public openProject = (dirName: string): void => {
        const files = fs.readdirSync(dirName)
        const paths = []
        for (const file of files) {
            const filePath = path.join(dirName, file)
            if (fs.statSync(filePath).isDirectory()) paths.push(filePath)
        }
        if (paths.length > 0) {
            // Clear out old image sets
            this.initializeImageSets()
            this.projectPath = dirName
            this.initializeImageSetStores(paths)
            this.settingStore.setBasePath(dirName)
            this.setActiveImageSet(this.imageSetPaths[0])
        } else {
            this.errorMessage = 'Warning: No image set directories found in ' + path.basename(dirName) + '.'
        }
    }

    @action public deleteActiveImageSet = (): void => {
        if (this.activeImageSetPath != null) {
            // Clear the active image set
            this.imageSetPaths = this.imageSetPaths.filter((p: string): boolean => p != this.activeImageSetPath)
            delete this.imageSets[this.activeImageSetPath]
            this.activeImageSetPath = null
            if (this.lastActiveImageSetPath != null) {
                // If we have a last active image set, go back to this.
                this.setActiveImageSet(this.lastActiveImageSetPath)
            } else if (this.imageSetPaths.length != 0) {
                // If not and we have any other image sets, set to the first.
                this.setActiveImageSet(this.imageSetPaths[0])
            }
        }
    }

    @action public loadImageStoreData = (dirName: string): void => {
        const imageStore = this.imageSets[dirName].imageStore
        if (imageStore.imageData == null) {
            // Select the directory for image data
            imageStore.selectDirectory(dirName)

            // Set defaults once image data has loaded
            when(
                (): boolean => !imageStore.imageDataLoading,
                (): void => this.settingStore.setDefaultImageSetSettings(imageStore),
            )
        }
    }

    @action private setActiveStores = (dirName: string): void => {
        this.lastActiveImageSetPath = this.activeImageSetPath
        this.activeImageSetPath = dirName
        this.activeImageSetStore = this.imageSets[dirName]
    }

    // Clears out the image set data if it shouldn't be in memory (i.e. it is not in the image set history)
    private clearImageSetData = (imageSetDir: string): void => {
        const imageSetStore = this.imageSets[imageSetDir]
        if (imageSetStore) {
            const imageStore = imageSetStore.imageStore
            const segmentationStore = imageSetStore.segmentationStore
            const selectedDirectory = imageStore.selectedDirectory
            if (selectedDirectory && !this.imageSetHistory.includes(selectedDirectory)) {
                imageStore.clearImageData()
                segmentationStore.clearSegmentationData()
            }
        }
    }

    // Adds dirName to the image set history.
    // Cleans up the oldest image set ImageStore if there are too many in memory.
    @action private cleanImageSetHistory = (dirName: string): void => {
        // If dirName is already in the history, remove it and readd it to the front
        const historyIndex = this.imageSetHistory.indexOf(dirName)
        if (historyIndex > -1) this.imageSetHistory.splice(historyIndex, 1)
        this.imageSetHistory.push(dirName)
        if (this.imageSetHistory.length > this.preferencesStore.maxImageSetsInMemory) {
            const setToClean = this.imageSetHistory.shift()
            if (setToClean) this.clearImageSetData(setToClean)
        }
    }

    @action public setActiveImageSet = (dirName: string): void => {
        this.loadImageStoreData(dirName)
        this.cleanImageSetHistory(dirName)

        // If the dirName isn't in the image set paths (i.e. adding a single folder), then add it.
        if (this.imageSetPaths.indexOf(dirName) == -1) this.imageSetPaths.push(dirName)

        // Set this directory as the active one and set the stores as the active ones.
        this.setActiveStores(dirName)

        // Use when because image data loading takes a while
        // We can't copy image set settings or set warnings until image data has loaded.
        when(
            (): boolean => !this.activeImageSetStore.imageStore.imageDataLoading,
            (): void => this.setImageSetWarnings(),
        )
    }

    // Sets warnings on the active image set
    // Currently just raises an error if no images are found.
    @action public setImageSetWarnings = (): void => {
        if (this.activeImageSetPath != null) {
            const imageStore = this.activeImageSetStore.imageStore
            if (imageStore.imageData != null) {
                if (imageStore.imageData.markerNames.length == 0) {
                    let msg = 'Warning: No tiffs found in ' + path.basename(this.activeImageSetPath) + '.'
                    msg += ' Do you wish to remove it from the list of image sets?'
                    this.removeMessage = msg
                }
            }
        }
    }

    // Jumps to the previous image set in the list of image sets
    @action public setPreviousImageSet = (): void => {
        const activeImageSetPath = this.activeImageSetPath
        const imageSetPaths = this.imageSetPaths
        if (activeImageSetPath && imageSetPaths.length > 1) {
            const activeImageSetIndex = imageSetPaths.indexOf(activeImageSetPath)
            const previousImageSetIndex = activeImageSetIndex == 0 ? imageSetPaths.length - 1 : activeImageSetIndex - 1
            this.setActiveImageSet(imageSetPaths[previousImageSetIndex])
        }
    }

    // Jumps to the next image set in the list of image sets.
    @action public setNextImageSet = (): void => {
        const activeImageSetPath = this.activeImageSetPath
        const imageSetPaths = this.imageSetPaths
        if (activeImageSetPath && imageSetPaths.length > 1) {
            const activeImageSetIndex = imageSetPaths.indexOf(activeImageSetPath)
            const previousImageSetIndex = activeImageSetIndex == imageSetPaths.length - 1 ? 0 : activeImageSetIndex + 1
            this.setActiveImageSet(imageSetPaths[previousImageSetIndex])
        }
    }

    @action public setClearSegmentationRequested = (value: boolean): void => {
        this.clearSegmentationRequested = value
    }

    // Gets called when the user clicks the 'Clear Segmentation' button and approves.
    @action public clearSegmentation = (): void => {
        this.settingStore.setSegmentationBasename(null)
        this.settingStore.clearSelectedPlotMarkers()
        for (const imageSet of this.imageSetPaths) {
            const curSet = this.imageSets[imageSet]
            if (curSet) {
                curSet.segmentationStore.clearSegmentationData()
                curSet.populationStore.deletePopulationsNotSelectedOnImage()
            }
        }
    }

    @action public setSegmentationBasename = (fName: string): void => {
        const dirname = path.dirname(fName)
        const basename = path.basename(fName)
        if (dirname == this.activeImageSetPath) {
            this.settingStore.setSegmentationBasename(basename)
        } else {
            // TODO: Not sure this is best behavior. If the segmentation file is not in the image set directory then we just set the segmentation file on the image store.
            // Could result in weird behavior when switching between image sets.
            this.activeImageSetStore.segmentationStore.setSegmentationFile(fName)
        }
    }

    @action public addPopulationFromRange = (min: number, max: number): void => {
        const settingStore = this.settingStore
        const populationStore = this.activeImageSetStore.populationStore
        const segmentationStatistics = this.activeImageSetStore.segmentationStore.segmentationStatistics
        if (segmentationStatistics != null) {
            const marker = settingStore.selectedPlotMarkers[0]
            const selectedStatistic = settingStore.plotStatistic
            const segmentIds = segmentationStatistics.segmentsInIntensityRange(
                marker,
                min,
                max,
                selectedStatistic == 'mean',
            )
            if (segmentIds.length > 0) populationStore.addSelectedPopulation(null, segmentIds, GraphSelectionPrefix)
        }
    }

    @action public clearErrorMessage = (): void => {
        this.errorMessage = null
    }

    @action public clearRemoveMessage = (): void => {
        this.removeMessage = null
    }

    @action public setWindowDimensions = (width: number, height: number): void => {
        this.windowWidth = width
        this.windowHeight = height
    }

    @action public setPlotInMainWindow = (inWindow: boolean): void => {
        this.plotInMainWindow = inWindow
    }

    @action public setNumToExport = (value: number): void => {
        this.numToExport = value
    }

    @action public incrementNumExported = (): void => {
        this.numExported += 1
        // If we've exported all files, mark done.
        if (this.numExported >= this.numToExport) {
            this.numToExport = 0
            this.numExported = 0
        }
    }

    // Export project level summary stats to fcs if fcs is true or csv if fcs is false.
    // CSVs always contain population information. FCSs do not have anywhere to store this.
    // If populations is true, exports one FCS file per population. Has no effect if fcs is false.
    private exportProjectSummaryStats = (
        dirName: string,
        statistic: PlotStatistic,
        fcs: boolean,
        populations: boolean,
    ): void => {
<<<<<<< HEAD
        for (const curDir of this.imageSetPaths) {
            // Incrementing num to export so we can have a loading bar.
            this.incrementNumToExport()
            this.loadImageStoreData(curDir)
            const imageSetStore = this.imageSets[curDir]
            const imageStore = imageSetStore.imageStore
            const segmentationStore = imageSetStore.segmentationStore
            when(
                (): boolean => !imageStore.imageDataLoading,
                (): void => {
                    // If we don't have segmentation, then skip this one.
                    if (segmentationStore.selectedSegmentationFile) {
                        when(
                            (): boolean =>
                                !segmentationStore.segmentationDataLoading &&
                                !segmentationStore.segmentationStatisticsLoading,
                            (): void => {
                                const imageSetName = imageStore.imageSetName()
                                if (imageSetName) {
                                    if (populations && fcs) {
                                        exportPopulationsToFCS(dirName, statistic, imageSetStore, imageSetName)
=======
        // Setting num to export so we can have a loading bar.
        this.setNumToExport(this.imageSetPaths.length)
        this.exportImageSetSummaryStats(this.imageSetPaths, dirName, statistic, fcs, populations)
    }

    // Loads the data for one image set, waits until it's loaded, and exports the summary stats sequentially.
    // We call this recursively from within the when blocks to prevent multiple image sets being loaded into memory at once.
    private exportImageSetSummaryStats = (
        remainingImageSetPaths: string[],
        dirName: string,
        statistic: PlotStatistic,
        fcs: boolean,
        populations: boolean,
    ): void => {
        const curDir = remainingImageSetPaths[0]
        this.loadImageStoreData(curDir)
        const imageSetStore = this.imageSets[curDir]
        const imageStore = imageSetStore.imageStore
        const segmentationStore = imageSetStore.segmentationStore
        when(
            (): boolean => !imageStore.imageDataLoading,
            (): void => {
                // If we don't have segmentation, then skip this one.
                if (segmentationStore.selectedSegmentationFile) {
                    when(
                        (): boolean =>
                            !segmentationStore.segmentationDataLoading &&
                            !segmentationStore.segmentationStatisticsLoading,
                        (): void => {
                            const selectedDirectory = imageStore.selectedDirectory
                            if (selectedDirectory) {
                                const imageSetName = path.basename(selectedDirectory)
                                if (populations && fcs) {
                                    exportPopulationsToFCS(dirName, statistic, imageSetStore, imageSetName)
                                } else {
                                    const extension = fcs ? '.fcs' : '.csv'
                                    const filename = imageSetName + '_' + statistic + extension
                                    const filePath = path.join(dirName, filename)
                                    if (fcs) {
                                        exportToFCS(filePath, statistic, imageSetStore)
>>>>>>> bbf0911b
                                    } else {
                                        exportMarkerIntensities(filePath, statistic, imageSetStore)
                                    }
                                }
                                // Mark this set of files as loaded for loading bar.
                                this.incrementNumExported()
                                this.clearImageSetData(curDir)
                                // If there are more imageSets to process, recurse and process the next one.
                                if (remainingImageSetPaths.length > 1) {
                                    this.exportImageSetSummaryStats(
                                        remainingImageSetPaths.slice(1),
                                        dirName,
                                        statistic,
                                        fcs,
                                        populations,
                                    )
                                }
                            }
                        },
                    )
                } else {
                    // Mark as success if we're not going to export it
                    this.incrementNumExported()
                    this.clearImageSetData(curDir)
                    // If there are more imageSets to process, recurse and process the next one.
                    if (remainingImageSetPaths.length > 1) {
                        this.exportImageSetSummaryStats(
                            remainingImageSetPaths.slice(1),
                            dirName,
                            statistic,
                            fcs,
                            populations,
                        )
                    }
                }
            },
        )
    }

    public exportActiveImageSetMarkerIntensities = (filePath: string, statistic: PlotStatistic): void => {
        exportMarkerIntensities(filePath, statistic, this.activeImageSetStore)
    }

    public exportProjectMarkerIntensities = (dirName: string, statistic: PlotStatistic): void => {
        this.exportProjectSummaryStats(dirName, statistic, false, false)
    }

    public exportActiveImageSetToFcs = (filePath: string, statistic: PlotStatistic): void => {
        exportToFCS(filePath, statistic, this.activeImageSetStore)
    }

    public exportActiveImageSetPopulationsToFcs = (filePath: string, statistic: PlotStatistic): void => {
        exportPopulationsToFCS(filePath, statistic, this.activeImageSetStore)
    }

    public exportProjectToFCS = (dirName: string, statistic: PlotStatistic, populations: boolean): void => {
        this.exportProjectSummaryStats(dirName, statistic, true, populations)
    }

    public exportActivePopulationsToJSON = (filepath: string): void => {
        const activePopulationStore = this.activeImageSetStore.populationStore
        writeToJSON(activePopulationStore.selectedPopulations, filepath)
    }

    public importActivePopulationsFromJSON = (filepath: string): void => {
        const activePopulationStore = this.activeImageSetStore.populationStore
        const populations = parseActivePopulationsJSON(filepath)
        populations.map((population): void => {
            activePopulationStore.addSelectedPopulation(
                population.selectedRegion,
                population.selectedSegments,
                null,
                population.name,
                population.color,
            )
        })
    }

    public importActivePopulationsFromCSV = (filePath: string): void => {
        const populations = parseActivePopulationCSV(filePath)
        for (const populationName in populations) {
            this.activeImageSetStore.populationStore.addSelectedPopulation(
                null,
                populations[populationName],
                null,
                populationName,
                null,
            )
        }
    }

    public importProjectPopulationsFromCSV = (filePath: string): void => {
        const populations = parseProjectPopulationCSV(filePath)
        for (const imageSetName in populations) {
            const imageSetPopulations = populations[imageSetName]
            if (this.projectPath) {
                const imageSetPath = path.join(this.projectPath, imageSetName)
                const imageSet = this.imageSets[imageSetPath]
                if (imageSet) {
                    const populationStore = imageSet.populationStore
                    for (const populationName in imageSetPopulations) {
                        populationStore.addSelectedPopulation(
                            null,
                            imageSetPopulations[populationName],
                            null,
                            populationName,
                            null,
                        )
                    }
                }
            }
        }
    }

    public exportActivePopulationsToCSV = (filePath: string): void => {
        const activePopulationArray = this.activeImageSetStore.populationStore.getSelectedPopulationsAsArray()
        writeToCSV(activePopulationArray, filePath, null)
    }

    public exportProjectPopulationsToCSV = (filePath: string): void => {
        const projectPopulationArray: string[][] = []
        for (const imageSetPath of this.imageSetPaths) {
            const imageSetName = path.basename(imageSetPath)
            const imageSet = this.imageSets[imageSetPath]
            if (imageSet) {
                const populationStore = imageSet.populationStore
                const populationArray = populationStore.getSelectedPopulationsAsArray()
                for (const population of populationArray) {
                    population.unshift(imageSetName)
                    projectPopulationArray.push(population)
                }
            }
        }
        writeToCSV(projectPopulationArray, filePath, null)
    }

    public importActiveCellDataFromCSV = (filePath: string): void => {
        const basePath = this.settingStore.basePath
        if (this.activeImageSetPath && basePath) {
            const activeImageSetName = path.basename(this.activeImageSetPath)
            this.importCellDataFromCSV(filePath, activeImageSetName)
        }
    }

    public importCellDataFromCSV = (filePath: string, imageSet?: string): void => {
        const basePath = this.settingStore.basePath
        if (basePath) {
            const db = new Db(basePath)
            const cellData = parseCellDataCSV(filePath, imageSet)
            for (const imageSet of Object.keys(cellData)) {
                const imageSetData = cellData[imageSet]
                for (const marker of Object.keys(imageSetData)) {
                    const markerData = imageSetData[marker]
                    for (const feature of Object.keys(markerData)) {
                        const segmentValues = markerData[feature]
                        db.insertFeatures(imageSet, marker, feature, segmentValues)
                    }
                }
            }
        }
    }
}<|MERGE_RESOLUTION|>--- conflicted
+++ resolved
@@ -331,29 +331,6 @@
         fcs: boolean,
         populations: boolean,
     ): void => {
-<<<<<<< HEAD
-        for (const curDir of this.imageSetPaths) {
-            // Incrementing num to export so we can have a loading bar.
-            this.incrementNumToExport()
-            this.loadImageStoreData(curDir)
-            const imageSetStore = this.imageSets[curDir]
-            const imageStore = imageSetStore.imageStore
-            const segmentationStore = imageSetStore.segmentationStore
-            when(
-                (): boolean => !imageStore.imageDataLoading,
-                (): void => {
-                    // If we don't have segmentation, then skip this one.
-                    if (segmentationStore.selectedSegmentationFile) {
-                        when(
-                            (): boolean =>
-                                !segmentationStore.segmentationDataLoading &&
-                                !segmentationStore.segmentationStatisticsLoading,
-                            (): void => {
-                                const imageSetName = imageStore.imageSetName()
-                                if (imageSetName) {
-                                    if (populations && fcs) {
-                                        exportPopulationsToFCS(dirName, statistic, imageSetStore, imageSetName)
-=======
         // Setting num to export so we can have a loading bar.
         this.setNumToExport(this.imageSetPaths.length)
         this.exportImageSetSummaryStats(this.imageSetPaths, dirName, statistic, fcs, populations)
@@ -394,7 +371,6 @@
                                     const filePath = path.join(dirName, filename)
                                     if (fcs) {
                                         exportToFCS(filePath, statistic, imageSetStore)
->>>>>>> bbf0911b
                                     } else {
                                         exportMarkerIntensities(filePath, statistic, imageSetStore)
                                     }
