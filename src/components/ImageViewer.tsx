--- conflicted
+++ resolved
@@ -776,16 +776,9 @@
                 if (curSprite && uniforms) {
                     const filter = new PIXI.Filter(undefined, brightnessFilter, uniforms)
                     // Delete sprite filters so they get cleared from memory before adding new ones
-<<<<<<< HEAD
-                    //@ts-ignore
-                    sprite.filters = null
-                    sprite.filters = [filter, this.channelFilters[curChannel]]
-                    this.stage.addChild(sprite)
-=======
                     curSprite.filters = null
                     curSprite.filters = [filter, this.channelFilters[curChannel]]
                     this.stage.addChild(curSprite)
->>>>>>> 16b692ce
                 }
             }
         }
@@ -1029,18 +1022,11 @@
         const imageData = this.imageData
         const channelSprite = this.channelSprite
         if (imageData) {
-<<<<<<< HEAD
-            const markerSprites = Object.values(imageData.sprites)
-            for (const sprite of markerSprites) {
-                // @ts-ignore
-                this.renderer.texture.destroyTexture(sprite.texture)
-=======
             for (const s in channelSprite) {
                 const channel = s as ChannelName
                 const sprite = channelSprite[channel]
                 if (sprite) this.destroySprite(sprite)
                 channelSprite[channel] = null
->>>>>>> 16b692ce
             }
         }
     }
