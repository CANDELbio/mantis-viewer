import * as PIXI from 'pixi.js'
import { Coordinate } from '../interfaces/ImageInterfaces'
import { drawOutlines, drawOutlineLines } from './GraphicsUtils'
import { UnselectedCentroidColor, SegmentOutlineColor } from '../definitions/UIDefinitions'
import { drawCentroids } from './GraphicsUtils'
import {
    SegmentationDataWorkerResult,
    SegmentationDataWorkerInput,
    SegmentationDataWorkerError,
} from '../workers/SegmentationDataWorker'
import { submitSegmentationDataJob } from '../workers/SegmentationDataWorkerPool'
import { Line } from './pixi/Line'

export class SegmentationData {
    public width: number
    public height: number
    public segmentIds: number[]
    // Mapping of a stringified pixel location (i.e. x_y) to an array of segmentIds
    public pixelMap: Record<string, number[]>
    // Mapping of a segmentId to pixel indices.
    public segmentIndexMap: Record<number, number[]>
    // Mapping of a segmentId to pixel locations (x, y) representing the convex hull
    public segmentOutlineMap: Record<number, Coordinate[]>
    // Mapping of segmentId to the pixel that represents the centroid
    public centroidMap: Record<number, Coordinate>
    // PIXI Sprite of random colored fills for the segments
    public fillSprite: PIXI.Sprite
    public outlineGraphics: Line | PIXI.Graphics
    public centroidGraphics: PIXI.Graphics

    public errorMessage: string | null

    // Callback function to call with the built ImageData once it has been loaded.
    private onReady: (segmentationData: SegmentationData) => void

    public generateOutlineGraphics(
        outlineGraphics: PIXI.Graphics,
        color: number,
        width: number,
        segments?: number[],
    ): void {
        const t0 = performance.now()
        const outlines = []
        for (const segment in this.segmentOutlineMap) {
            const segmentId = Number(segment)
            if (segments) {
                if (segments.indexOf(segmentId) != -1) outlines.push(this.segmentOutlineMap[segmentId])
            } else {
                outlines.push(this.segmentOutlineMap[segmentId])
            }
        }
        drawOutlines(outlineGraphics, outlines, color, width)
        const t1 = performance.now()
        console.log('Call to generateOutlineGraphics took ' + (t1 - t0) + ' milliseconds.')
    }

    private generateOutlineLines(line: Line, segments?: number[]): void {
        const t0 = performance.now()
        const outlines = []
        for (const segment in this.segmentOutlineMap) {
            const segmentId = Number(segment)
            if (segments) {
                if (segments.indexOf(segmentId) != -1) outlines.push(this.segmentOutlineMap[segmentId])
            } else {
                outlines.push(this.segmentOutlineMap[segmentId])
            }
        }
        drawOutlineLines(line, outlines)
        const t1 = performance.now()
        console.log('Call to generateOutlineLines took ' + (t1 - t0) + ' milliseconds.')
    }

    public segmentsInRegion(regionPixelIndexes: number[]): number[] {
        const segments: number[] = []
        const centroidMap = this.centroidMap
        const indexSet: Set<number> = new Set(regionPixelIndexes)
        for (const segmentIdStr in centroidMap) {
            const segmentId = parseInt(segmentIdStr)
            const centroidLocation = centroidMap[segmentIdStr]
            const centroidIndex = centroidLocation.y * this.width + centroidLocation.x
            if (indexSet.has(centroidIndex)) segments.push(segmentId)
        }
        return segments
    }

    private async loadFileError(fError: { error: string }): Promise<void> {
        const err = 'Error loading segmentation data: ' + fError.error
        console.log(err)
        this.errorMessage = err
        this.onReady(this)
    }

    private async loadFileData(fData: SegmentationDataWorkerResult): Promise<void> {
        this.width = fData.width
        this.height = fData.height
        this.pixelMap = fData.pixelMap
        this.segmentIndexMap = fData.segmentIndexMap
        this.segmentOutlineMap = fData.segmentOutlineMap
        this.centroidMap = fData.centroidMap
        this.segmentIds = Object.keys(this.centroidMap).map((value) => parseInt(value))
<<<<<<< HEAD
        this.fillSprite = imageBitmapToSprite(fData.fillBitmap, false)
        // Comment/uncomment following four lines to switch between graphics and line
        this.outlineGraphics = new Line({
            color: SegmentOutlineColor,
        })
        this.generateOutlineLines(this.outlineGraphics)

        // Comment/uncomment following two lines to switch between graphics and line
        // this.outlineGraphics = new PIXI.Graphics()
        // this.generateOutlineGraphics(this.outlineGraphics, SegmentOutlineColor, SegmentOutlineWidth)

=======
        // eslint-disable-next-line @typescript-eslint/ban-ts-ignore
        // @ts-ignore
        this.fillSprite = PIXI.Sprite.from(fData.fillBitmap)
        this.outlineGraphics = new PIXI.Graphics()
        this.generateOutlineGraphics(this.outlineGraphics, SegmentOutlineColor, SegmentOutlineWidth)
>>>>>>> 594957a9
        this.centroidGraphics = drawCentroids(this.centroidMap, UnselectedCentroidColor)
        this.onReady(this)
    }

    private loadInWorker(
        message: SegmentationDataWorkerInput,
        onReady: (SegmentationData: SegmentationData) => void,
    ): void {
        this.errorMessage = null
        this.onReady = onReady

        const onComplete = (data: SegmentationDataWorkerResult | SegmentationDataWorkerError): void => {
            if ('error' in data) {
                this.loadFileError(data)
            } else this.loadFileData(data)
        }

        submitSegmentationDataJob(message, onComplete)
    }

    public loadFile(
        fName: string,
        width: number,
        height: number,
        optimize: boolean,
        onReady: (SegmentationData: SegmentationData) => void,
    ): void {
        this.loadInWorker({ filepath: fName, width: width, height: height, optimizeFile: optimize }, onReady)
    }

    public destroyGraphics(): void {
        const destroyOptions = { children: true, texture: true, baseTexture: true }
        this.fillSprite.destroy(destroyOptions)
        this.outlineGraphics.destroy(destroyOptions)
        this.centroidGraphics.destroy(destroyOptions)
    }
}<|MERGE_RESOLUTION|>--- conflicted
+++ resolved
@@ -98,8 +98,10 @@
         this.segmentOutlineMap = fData.segmentOutlineMap
         this.centroidMap = fData.centroidMap
         this.segmentIds = Object.keys(this.centroidMap).map((value) => parseInt(value))
-<<<<<<< HEAD
-        this.fillSprite = imageBitmapToSprite(fData.fillBitmap, false)
+        // eslint-disable-next-line @typescript-eslint/ban-ts-ignore
+        // @ts-ignore
+        this.fillSprite = PIXI.Sprite.from(fData.fillBitmap)
+
         // Comment/uncomment following four lines to switch between graphics and line
         this.outlineGraphics = new Line({
             color: SegmentOutlineColor,
@@ -109,14 +111,6 @@
         // Comment/uncomment following two lines to switch between graphics and line
         // this.outlineGraphics = new PIXI.Graphics()
         // this.generateOutlineGraphics(this.outlineGraphics, SegmentOutlineColor, SegmentOutlineWidth)
-
-=======
-        // eslint-disable-next-line @typescript-eslint/ban-ts-ignore
-        // @ts-ignore
-        this.fillSprite = PIXI.Sprite.from(fData.fillBitmap)
-        this.outlineGraphics = new PIXI.Graphics()
-        this.generateOutlineGraphics(this.outlineGraphics, SegmentOutlineColor, SegmentOutlineWidth)
->>>>>>> 594957a9
         this.centroidGraphics = drawCentroids(this.centroidMap, UnselectedCentroidColor)
         this.onReady(this)
     }
